# Step 1: Pick a question to answer from this list:
Q1: &Q1 Why do you want to get into open source?
Q2: &Q2 What's the coolest open source project you've ever used or come across?
Q3: &Q3 What advice would you give to someone new to open source?
Q4: &Q4 Have you ever built or contributed to a project that you'd like to share with us here?
Q5: &Q5 Which tech (tools, languages, libraries, etc) do you most use or love?
Q6: &Q6 What are your go-to resources, for learning new things in open source?
Q7: &Q7 What's the most rewarding thing you've experienced in your open-source journey?
Q8: &Q8 How do you balance open source work, alongside your day job?
Q9: &Q9 Where do you see open source going in the future?

# Step 2: Add your response to the END of this list, using this format:
# - username: your GitHub username
#   question: *Q1
#   response: >-
#     your response, be creative!
#     Markdown is supported! Lines breaks are not preserved, so you can wrap lines

contributors:
- username: lissy93
  question: *Q3
  response: >-
    Don't be afraid to jump straight in, it's the best way to learn and great fun too!
    Find a project you're passionate about, or start your own, as contributing is far
    more fulfilling when you're working on something that you really care about :)
- username: liss-bot
  question: *Q7
  response: >-
    🤖 Being forked 1,000 times and not feeling a thing! 😂
- username: ehtishamsajjad1
  question: *Q5
  response: >-
    I use JavaScript for work and fun. I plan to contribute to open source when possible.
- username: AkashRajpurohit
  question: *Q7
  response: >-
    The most rewarding aspect of my open-source journey has been witnessing my code
    being utilized and positively impacting the lives of countless developers and end users.
- username: AntObi
  question: *Q5
  response: >-
    I develop in Python for my academic research. 
    I've had expereinces with machine learning using scikit-learn, tensorflow and pytorch.
    I'm trying to use pytorch with lightning at the moment to simplify a lot of my workflows.
- username: pratikkumar399
  question: *Q5
  response: >-
    I use React as a library for most of my projects.The tools that I use in most of my projects 
    are VS Code, git and github. Javascript is my favourite language and I absolutely love it. 
    It has infinite potential when it comes to developing web applications.
- username: taemochi12
  question: *Q1
  response: >-
    I want to get into open source because it fascinates me a lot, how I can contribute in ohters' 
    projects despite being a fresher. The best thing about open source, as its name suggests, is 
    that it is open to all to see the source code, suggest chsnges to it and even make the projects
    better by their contributions. When project initiated by one mind gets the expertise and ideas
    of multiple minds, it always turns into something more fantastic and unique.
- username: 5hr1ganesh
  question: *Q1
  response: >-
    I want to get into open source because I want to be a part of a community of developers who are passionate about building and improving software. 
    I also want to be able to understand large codebases, and I believe that contributing to open source projects is the best way to achieve this. Additionally, 
    I am interested in learning more about the ways in which open source helps developers. For example, 
    I am curious to learn more about how open source projects can provide developers with access to new technologies, best practices, and feedback from other developers.
    In short, I want to get into open source because I want to learn, grow, and contribute to the development community.
- username: Kaniz-Fatma
  question: *Q6
  response: >-
    The first go-to resource for learning open source concepts alongside contributing to it is 'GitHub'
    . GitHub provides us convenience for contributing , raising issues and more things. YouTube is 
    also good for learning concepts. Going through documentation gives us a more clear and broad view.
    And lastly supportive friends from any social media platforms who encourages us to go forward. I 
    find these resources really helpful.
- username: dharamveer-gupta
  question: *Q2
  response: >-
    Jetpack Compose is the coolest open source project I've come across & used. 
    It is a modern UI toolkit for Android that makes it easier and faster to build beautiful and responsive user interfaces. 
    It's declarative (intuitive Kotlin APIs) and Compose takes care of rendering it on the screen. 
    This makes it much easier to create complex and dynamic UIs, and it also makes your code more readable and maintainable. 
    Compose is also very fast and efficient, and it's easy to learn and use.
- username: sanchitaa14
  question: *Q5
  response: >-
    I like to use three.js because it makes my websites look more eye-catching and also provides a 3D like experience to its users. Along
    with this I am an AI/ML enthusiast and love to learn new things. I am a MERN stack developer and love to work on making websites using
    react and express js. I like using java and am looking forward to learning springboot so as to gain experience in it. I have worked
    with javascript and absolutely consider as one of my most sought after languages.
- username: vaibhav67979
  question: *Q5
  response: >-
    Python stands out as my preferred programming language due to its remarkable versatility and extensive library ecosystem.
    Its dynamic capabilities enable me to tackle a wide range of tasks efficiently.
    In particular, I frequently harness libraries like TensorFlow, OpenCV, and Scikit-learn for machine learning endeavors, harnessing Python's power to achieve my goals.
- username: MSaiKiran9
  question: *Q2
  response: >-
    Threejs or Webgl for react is definitely a project that amazed me the most . I think it is cool if we can add renderers with few lines of code and it also with some tweaking offers ray tracing , with which we can design interactive websites and games too.
- username: Avinesh Rathore
  question: *Q3
  response: >-
    To begin, select an open source project that aligns with your interests and skills. Pay careful attention to the project's documentation, including the README, CONTRIBUTING, and CODE_OF_CONDUCT files, to understand its objectives and guidelines.
- username: debanath
  question: *Q5
  response: >-
    The language that i use most and love is Javascript.  
    My coding journey started with cpp(like most people) but soon i discovered javascript and immediately fell in love with it and since then it never let me down.  
    I also found out that using js we could do anything for example Machine Learning (using Tenserflow.js), create apps (using react native), backend, frontend and many more things.  
    I look forward to keep using it and make something cool with it in future.
- username: alwenpy
  question: *Q5
  response: >-
    My most preferred language is Python as it has the easiest syntax of all the major languages. Python is very versatile language as it can be used in Data Science ,Artificial Intelligence, Machine learning, Web Scraping and many more. Talking about frameworks I prefer Django for production level projects and Flask or FAST API for small projects.
    Threejs or Webgl for react is definitely a project that amazed me the most . I think it is cool if we can add renderers with few lines of code and it also with some tweaking offers ray tracing , with which we can design interactive websites and games too.
- username: destryptor
  question: *Q5
  response: >-
    I love using Node.Js, Express and MongoDB for server-side programming, since I am a backend 
    enthusiast! I wish to become a MERN developer, so I plan on learning REACT in the coming months.
    Apart from that, my university necessitates the use of C, and I am most comfortable in using it.
    Also I like using C++ for competitive programming and DSA.
    I have also learnt Java, and have used frameworks like SPRING along with RDBMS like MySQL/
    PostgreSQL for backend related stuff.
- username: yashwantaditya009
  question: *Q5
  response: >-
    In my work, I have a strong affinity for Python and its powerful libraries like NumPy, pandas, and scikit-learn.
    I also rely on tools such as Microsoft Power BI and Tableau for interactive data visualization. 
    TensorFlow and scikit-learn are my go-to libraries for machine learning tasks. Additionally, I've explored deep learning with TensorFlow and PyTorch and have experience in text analysis using libraries like NLTK and spaCy. 
    These tools and libraries have been instrumental in my data-driven journey.
- username: kapooraryan
  question: *Q5
  response: >-
    I like to use Next.js as it provides certain additional features built upon React like routing, server-side rendering and authentication making it a powerful and efficient choice for building web applications and SEO-friendly websites. 
    The community support provided makes it one of the top choices for web development projects.
- username: Shishirr17
  question: *Q1
  response: >-
    i want to get into open soource beacuse it have many benifits of getting remote jobs and im finding it very interesting to contribute from the last couple of days
    also i now want to be a part of GSOC24 n im gonna work hard from hacktoberfest with learnig new skills and getting more into open source.
- username: RahulBRB
  question: *Q1
  response: >-
    I want to get into open source for several reasons that align with my personal and professional goals with a passion for coding and a growing interest in GitHub. By contributing to such open source projects, I can enhance my programming skills, learn, and also gain valuable hands-on experience in real-world software development. It is also really good for collaboration, getting to know so many like minded people and also enhances the profile!
- username: omkarkirpan
  question: *Q8
  response: >-
    Balancing open-source work with a day job can be quite challenging, but it's also incredibly rewarding. First and foremost, time management is key. I make sure to allocate specific blocks of time for open-source contributions, usually during evenings or weekends, so it doesn't interfere with my primary responsibilities at work. 
    Prioritization is crucial too; I identify the most critical open-source projects or issues that align with my interests and expertise, focusing my efforts there. Communication is another vital aspect—I keep my colleagues and managers in the loop about my open-source commitments to ensure transparency and manage expectations. 
    It's also crucial to set realistic goals and not overcommit, as burnout is a real concern. Ultimately, finding the right balance takes time and trial and error, but it's all about passion, dedication, and effective time management to make it work harmoniously.

- username: Appy-007
  question: *Q9
  response: >-
      In the near future open source contribution will become more global to the students just like any other domain of technology.
      College students will use open source projects to know how working in community happens in real world.
      Also small to medium scale projects could be accomplished using open source projects where individuals
      will contribute to the project and company or the organization will provide stipends based on the work.

- username: ananyasgit
  question: *Q2
  response: >-
    The coolest open source project I've ever come across is the Ultralytics Yolov8 project. Ultralytics YOLOv8 is a cutting-edge, 
    state-of-the-art (SOTA) model that builds upon the success of previous YOLO versions and introduces new features and 
    improvements to further boost performance and flexibility as a Deep Learning model for tasks like object detection, segmentation,
    classification. It also helped me ace my university project ;)
- username: Aytida-dev
  question: *Q1
  response: >-
    i want to get into open source beacuse i want to learn how the big projects are built and maintained,
    i am also prepairing for Gsoc 24 and thats why i have started exploring open source and after completing my B.tech i want to get a remote job.
- username: Prashant Jagtap
  question: *Q6
  response: >-
    To learn about open source concepts, you can watch YouTube videos or read GitHub repositories.
    By following the steps in these repositories, you can get an idea of what open source is and start your learning journey.
    You can also use social media platforms to find and connect with open source projects and start contributing.
- username: hiteshbandhu
  question: *Q5
  response: >-
    My main tech stack involves using Python and Javascript as i have interest in fullstack development.
    I use Python in the backend for the app, while javascript for the frontend. Also, an avid AI fan,
    I have interest in making hobby AI projects and you know who's the boss for AI - Python, right ?
- username: robertlent
  question: *Q3
  response: >-
    The best advice that I can give is to start small. Don't immediately feel like you have to
    try diving into fixing big bugs or implementing advanced features in order to contribute.
    Fixing typos or adding unit tests are a great way to begin contributing.
    And if you are starting your own open source project, the same thing applies: Start
    with a simple idea that can be expanded upon, rather than expecting to be able to
    plan out and implement a complex program in one go.
- username: arungop
  question: *Q4
  response: >-
    I have created a wedding landing page for my friend. You can checkout: [Wedding Invitation](https://github.com/arungop/akhiarya).
    Another feel good project is web scrapping of weather data from IMD for kerala state (India).
- username: sumaiya2908
  question: *Q2
  response: >-
    I recently found an interesting open-source repository called [Hacker Scripts](https://github.com/NARKOZ/hacker-scripts). It's a collection of clever and entertaining scripts created by a former employee of a company. 
    These scripts automate various tasks, like sending a "hangover" email or scheduling coffee brewing. Check it out, and if you have cool scripts to share, join in and contribute to the creative mix!
- username: yiquu
  question: *Q1
  response: >-
    I would like to work on open-source projects to learn new technologies and new ways to develop software. 
    I also hope to expand my skills and think that it will help me in my professional life..
- username: Avineesh28
  question: *Q9
  response: >-
   As a beginner in open source, I see a bright future ahead. Open source communities will likely continue to grow, fostering collaboration and innovation. 
   More projects will emerge, addressing diverse needs and encouraging skill development. Increased inclusivity and accessibility will draw in a broader range 
   of contributors, making open source a melting pot of ideas and cultures. Tools for collaboration, like Git and platforms such as GitHub, will become even more 
   user-friendly, attracting newcomers. With rising awareness about the benefits of open source, both in technology and beyond, its adoption will expand into new
   sectors, enhancing transparency and cooperation globally.
- username: iamharshkr
  question: *Q5
  response: >-
    I love using JavaScript and Python for coding, and I'm particularly fond of JavaScript frameworks like Next.js and 
    Python frameworks like Django. These tools and frameworks enhance my development experience and allow me to build 
    efficient and robust applications.
- username: Keshav-Aneja
  question: *Q3
  response: >-
      For freshers stepping into the world of tech and exploring the realm of Open Source, I would
      sincerely advise them to focus on learning the basics first and strengthening that. After that,
      you can learn various frameworks or functional features on the go while understanding the
      project. This can help greatly in the long run when contributing to Open Source.
- username: seblex9
  question: *Q1
  response: >-
    Because I appreciate being part of the larger conversation. Programmers
    can use their knowledge to build things that are beneficial or that have 
    real-world impact. Or that are maybe just cool. :) I like the idea that 
    I can be a small part of that. That is its own reward.
    
- username: TechoChat
  question: *Q5
  response: >-
   The language that i use the most and love using is JavaScript 
   But recently I came across Dart language and specific the Fluter Framework it is so much cool
   to work with it and the main benifit of using flutter framework is that we can create a cross
   platform app using a single code base(i.e. a single file ). Be it a Android application, IOS
   Application, Web Application, Desktop application, anything integration of theis code is done
   easily and also the managing of the software also becomes too easy.

- username: AlefiyaAbbas
  question: *Q3
  response: >-
    Start by finding open source projects that genuinely interest you. Don't feel pressured to make substantial contributions right away. 
    Begin with small tasks like fixing typos in documentation, suggesting improvements to README files, or helping with bug triage.
    Don't forget to celebrate your contributions, no matter how small they may seem. It's a significant accomplishment to contribute to open source. 

- username: Aryan-Bhargav8
  question: *Q9
  response: >-
    In the Future Open Source will have:<br>
    Broad Adoption: Open source spans industries, cutting costs and sparking innovation.<br>
    Innovation Hubs: AI, blockchain, and quantum computing flourish in open source centers.<br>
    Digital Inclusion: Accessibility improvements bridge the digital divide.<br>
    Security Priority: Open source projects prioritize enhanced security.<br>
    Diversity &amp; Inclusion: Emphasis on diversity enriches project ecosystems.<br>
    Cross-Industry Collaboration: Open source fosters cross-industry innovation.<br>
    Decentralization: Beyond blockchain, tech embraces decentralization.<br>
    Sustainability: Supported projects thrive, ensuring long-term success.<br>
    Evolving Licensing: Open source adapts to AI and data challenges.<br>
    Education Vitality: Open source remains crucial for education and training.<br>
    Global Collaboration: Diverse contributors strengthen global collaboration.<br>
    AI-Driven Development: AI and automation enhance open-source workflows.
    
- username: Amarnath-Rao
  question: *Q5
  response: >-
    Python serves as my primary coding tool for academic research endeavors.
    I have hands-on experience in machine learning, utilizing scikit-learn, TensorFlow, and PyTorch.
    Presently, I am actively incorporating PyTorch with Lightning to enhance and simplify my research workflows.

- username: ravneet1805
  question: *Q5
  response: >-
    I have a great interest in Application Development. So my Main tech stack is Flutter and Firebase. 
    Currently, I am getting into Java and Spring/SpringBoot.

- username: prixroxx
  question: *Q5
  response: >-
    I have been a .NET MVC developer working on Enterprise applications for over 8 years. I recently
    started working with python modules and found it so cool what opensource community is doing for
    development in general. This is my first step towards Open Source.

- username : flickerbot
  question : *Q1
  response : >-
    Open Source is the Future , In my view open source will be playing a major role while applying for any
    role or to showcase our work in coming few years and ya I started open source because I want to contribute
    while learning and open source is the perfect way to do this.

- username : aneeshd27
  question : *Q1
  response : >-
    I was interested to contribute and understand the flow of git due to which contributing to open-source projects
    was a stepping stone to do the same.Open Source is the future as many companies are shifting to open-source
    due to which Open Source becomes an important skill in this era.

- username : astin-47
  question : *Q1
  response : >-
    Getting into open source is like joining a vibrant and diverse community of tech enthusiasts.
    It's a chance to team up with talented people from around the world, learn new skills,
    and work on exciting projects that can truly make a difference.
    Plus, it's rewarding to know that your contributions are
    helping to create better software that's freely accessible to everyone.
    It's about growth, camaraderie, and being a part of something bigger than yourself.
    
- username : Midhilesh2003
  question : *Q5
  response : >-
    The Tools I use mostly are HTML, CSS and JavaScript, I find Webdevlopment interesting.

- username: gabrielmccallin-and
  question: *Q5
  response: >-
    CSS 2.1 is the second wonder of the world, a more expressive language does not exist 😻
    
- username : Dhiman-Nayak
  question : *Q6
  response : >-
    Open Source is a great thing to do something for the community. For learning about open source YouTube is the
    best resource for me .

- username: ARCHITABHATTAD
  question: *Q5
  response: >-
    I use Python and Django as backend technologies to develop applications and also have significant experience with AI/ML.
    I am also familier with cloud technologies like AWS, Jenkins, and Docker. 

- username: UKJaagadhep
  question: *Q5
  response: >-
    As a aspiring data scientist, Python is my most used and most loved programming language.
    I love to use Numpy, Pandas, Matplotlib, Seaborn and OpenCV libraries in python. I am yet to 
    learn scikit learn and ntlk libraries but I am greatly fascinated by them. I mostly
    use google colab for executing my python program because I like its interface.
    
- username: AaadityaG
  question: *Q3
  response: >-
    As beginner some times we get exhuast with big code that we don't understand🙁. But we don't have to
    worry about it😀. Just start with the small project, repos or code. So how to find good first issues
    or tasks that we can do as a beginner. Just go to - https://goodfirstissue.dev and thank me later...😄
    You can also checkout https://www.firstissue.dev for level up the game. Hope this helps!

- username: VivekChatterjee
  question: *Q8
  response: >-
    I do it after coming home from work, in the evening. First of all, I make sure to not take office work home,
    I get them done in the office itself and then in the evening I look for issues on topics based on my interests and 
    believe me, it feels awesome when the thing you have worked on gets merged on the main branch, but we should not work
    for the result but work to learn from the journey and from the mistakes and optimize ourselves each day.

- username : lakshmana-git
  question : *Q1
  response : >-
     I believe open source is a way to unlock the power of collaboration. 
     It helps people across the world to learn and solve problems together. 
     There is a saying that goes like more eyes  on the code make it harder for bugs to survive. Let's learn, share, and build 🚀.

- username: anshika-verma05
  question: *Q1
  response: >-  
    Getting into the open source is an amazing opportunity to expand our skills,work on real-world
    projects and connect with the community of passionate individuals.It's a great chance to make a 
    positive impact on the world-all while learning from experienced developers.

- username: entrerbrianup 
  question: *Q1
  response: >- 
    I want to get into open source to learn, contribute, and collaborate with others in the community
    and get good connection in the field of Computer science world.
    
- username: GettingWeirdKnowledge
  question: *Q1
  response: >-
     I've always been fond of the way open-source indicates the strength of the masses.
     Making contributions together not only helps numerous people develop their skills but also ends up 
     creating a beautiful end product and providing a sense of community and togetherness to programming. 
     I couldn't manage to find time earlier but now that I have some,
     I'm excited and eager to play my part in providing contributions and sharing my knowledge.

- username: haxybaxy
  question: *Q3
  response: >-
     My advice for someone who wants to get into open source is to JUST START. Even if you don't know anything about anything, learning will be 
     so much easier when you are doing hands on work. We often think that acquiring new skills or learning something new is going to take us a lot
     of time, which discourages us, but the thing is that timewill pass anyways. Keep at it and you will achieve something great!

- username: kiddjsh
  question: *Q1
  response: >-
    Open Source Projects will allow me to get involved within different communities 
    giving me an opportunity to further develop skills, by contributing to source
    code in areas of development, documentation, bug fixes, and testing, that will 
    be recognized by community members and hiring managers, which will help in 
    advancing my software development career.

- username: YashkShrivas4491
  question: *Q3
  response: >-
     Hey Folks 👋🏻💻, if don't know about open-source and how to contribute,
     don't worry you will get there just by learning,
     doing hands-on practice and sharing knowledge with others,
     I also want to say that learning in public plays a very significant
     role because it can create lots of opportunities for you.

- username: Addyk16
  question: *Q7
  response: >-
     For me, it has always been the people I get to meet, or the ideas that
     are shared while working on the open source projects. Seeing your code
     implemented is always a cherry on top

- username: lavanderhoney
  question: *Q1
  response: >-
      I want to get started to open source contribution so that I can learn
      contributing to projects and get some hands-on experience in development.
      I also get to learn version control skills like Git, and hope to shine my coding
      skills and learn new language by contributing to projects. Open source contributions 
      will also decorate my CV, and increase my chances of getting a remote job or better off-campus
      placements, and I'm also aiming for next year's GSoc, so this is a great way for me to practice.

- username: scd-02
  question: *Q7
  response: >-
    The most rewarding thing I have experienced is that open source helps me enhance my skills,  
    and I can seek help from this diverse and large community anytime I am stuck.

- username: sassy-bugs
  question: *Q3
  response: >-
    Trust me when I say that you get the true feels
    of a developer is not when you deploy your project
    but when you give back to the community and solve
    the issues of open source techstacks you actually used
    in your project. In the beginning all of it can seem a bit
    overwhelming but truly just trust the process, your are definitely onto something great.
    
- username: AryanSaxenaa
  question: *Q1
  response: >-
    I want to contribute to open source to gain hands-on experience, and
    work on substantial projects. It's a valuable opportunity to enhance my
    technical skills, collaborate with a global community, and give back to the 
    software development world. Open source contributions serve as a
    portfolio, showcasing real-world experience and dedication to continuous
    learning, making it a win-win for personal and professional growth.

- username: Odeyiany2
  question: *Q5
  response: >-
    One tech tool I really love is the Jupyter Notebook. It so easy to use and navigate. 
    As a noob in Data science and Machine Learning and this tool has definitely helped make
    my work fun and easy to handle. I most especially love how I get error messages and also 
    a prompt as to where the error occured. I have always loved coding in python and one library
    I use a lot when working on projects is the Seaborn library. For me, it just gives a different
    feel to my visualizations.

- username: Euler-271
  question: *Q5
  response: >-
    I use python a lot! Its a great language for machine learning and data science.There are many machine learning
    libraries such as tensorflow, pytorch, OpenCV etc which i use on a daily basis for my projects.
    Machine Learning is a exciting field and everyone should try it!

- username: Kaustubh2904
  question: *Q7
  response: >-
     In my open-source journey, I've gained new friendships, planted a tree through Hacktoberfest 2023 
     and learned extensively. This experience has broadened my network, made a positive environmental impact, 
     and improved my technical skills, highlighting the significant value of open-source contributions.

- username: denschiro
  question: *Q5
  response: >-
    I love Python and am always amazed at how easy it is to solve projects with the 
    almost countless libraries like Tensorflow, OpenCV and also the bandwidth like
    Micropython always impresses me.

- username: AKSHATH99
  question: *Q1
  response: >-
    I am into open-source to explore and contrubute into real world examples of what i am learning .
    It gives me immense pleasure when i am able to bring changes/improvements into someone's application , be it small or    big changes, using my little knowledge. I am mostly into web development and as i dive deep into 
    repositories in Open Source , I am learning new stuffs everyday.

<<<<<<< HEAD
- username: Sanchitbajaj02
  question: *Q4
  response: >-
    I am currently developing an open-source project called 'Palettegram.' The idea for this project originated a few months ago when I was working on a client's project. I had to design a website based on the client's unique needs, which sometimes didn't align with standard design practices. During that project, I felt the need for a platform where design professionals could review my work, and I could draw inspiration from other designers. I realized that such a platform would be immensely valuable. 

=======
- username: aeejaz
  question: *Q3
  response: >-
    Start with projects you're passionate about and begin with small, well-documented contributions to ease your entry into the open source community.
>>>>>>> 8d6fde41
    
    
# Leave a blank line at the end of the file :)<|MERGE_RESOLUTION|>--- conflicted
+++ resolved
@@ -494,18 +494,14 @@
     It gives me immense pleasure when i am able to bring changes/improvements into someone's application , be it small or    big changes, using my little knowledge. I am mostly into web development and as i dive deep into 
     repositories in Open Source , I am learning new stuffs everyday.
 
-<<<<<<< HEAD
+- username: aeejaz
+  question: *Q3
+  response: >-
+    Start with projects you're passionate about and begin with small, well-documented contributions to ease your entry into the open source community.
+
 - username: Sanchitbajaj02
   question: *Q4
   response: >-
-    I am currently developing an open-source project called 'Palettegram.' The idea for this project originated a few months ago when I was working on a client's project. I had to design a website based on the client's unique needs, which sometimes didn't align with standard design practices. During that project, I felt the need for a platform where design professionals could review my work, and I could draw inspiration from other designers. I realized that such a platform would be immensely valuable. 
-
-=======
-- username: aeejaz
-  question: *Q3
-  response: >-
-    Start with projects you're passionate about and begin with small, well-documented contributions to ease your entry into the open source community.
->>>>>>> 8d6fde41
-    
+    I am currently developing an open-source project called 'Palettegram.' The idea for this project originated a few months ago when I was working on a client's project. I had to design a website based on the client's unique needs, which sometimes didn't align with standard design practices. During that project, I felt the need for a platform where design professionals could review my work, and I could draw inspiration from other designers. I realized that such a platform would be immensely valuable.     
     
 # Leave a blank line at the end of the file :)