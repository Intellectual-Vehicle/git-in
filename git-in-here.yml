# Step 1: Pick a question to answer from this list:
Q1: &Q1 Why do you want to get into open source?
Q2: &Q2 What's the coolest open source project you've ever used or come across?
Q3: &Q3 What advice would you give to someone new to open source?
Q4: &Q4 Have you ever built or contributed to a project that you'd like to share with us here?
Q5: &Q5 Which tech (tools, languages, libraries, etc) do you most use or love?
Q6: &Q6 What are your go-to resources, for learning new things in open source? 
Q7: &Q7 What's the most rewarding thing you've experienced in your open-source journey?
Q8: &Q8 How do you balance open source work, alongside your day job?
Q9: &Q9 Where do you see open source going in the future?

# Step 2: Add your response to the END of this list, using this format:
# - username: your GitHub username
#   question: *Q1
#   response: >-
#     your response, be creative!
#     Markdown is supported! Lines breaks are not preserved, so you can wrap lines

contributors:
- username: lissy93
  question: *Q3
  response: >-
    Don't be afraid to jump strait in, it's the best way to learn and great fun too!
    Find a project you're passionate about, or start your own, as contributing is far
    more fulfilling when you're working on something that you really care about :)
- username: liss-bot
  question: *Q7
  response: >-
    🤖 Being forked 1,000 times and not feeling a thing! 😂
- username: ehtishamsajjad1
  question: *Q5
  response: >-
    I use JavaScript for work and fun. I plan to contribute to open source when possible.
- username: AkashRajpurohit
  question: *Q7
  response: >-
    The most rewarding aspect of my open-source journey has been witnessing my code
    being utilized and positively impacting the lives of countless developers and end users.
- username: AntObi
  question: *Q5
  response: >-
    I develop in Python for my academic research. 
    I've had expereinces with machine learning using scikit-learn, tensorflow and pytorch.
    I'm trying to use pytorch with lightning at the moment to simplify a lot of my workflows.
- username: pratikkumar399
  question: *Q5
  response: >-
    I use React as a library for most of my projects.The tools that I use in most of my projects 
    are VS Code, git and github. Javascript is my favourite language and I absolutely love it. 
    It has infinite potential when it comes to developing web applications.
- username: taemochi12
  question: *Q1
  response: >-
    I want to get into open source because it fascinates me a lot, how I can contribute in ohters' 
    projects despite being a fresher. The best thing about open source, as its name suggests, is 
    that it is open to all to see the source code, suggest chsnges to it and even make the projects
    better by their contributions. When project initiated by one mind gets the expertise and ideas
    of multiple minds, it always turns into something more fantastic and unique. 
- username: 5hr1ganesh
  question: *Q1
  response: >-    
    I want to get into open source because I want to be a part of a community of developers who are passionate about building and improving software. 
    I also want to be able to understand large codebases, and I believe that contributing to open source projects is the best way to achieve this. Additionally, 
    I am interested in learning more about the ways in which open source helps developers. For example, 
    I am curious to learn more about how open source projects can provide developers with access to new technologies, best practices, and feedback from other developers.
    In short, I want to get into open source because I want to learn, grow, and contribute to the development community. 
- username: Kaniz-Fatma
  question: *Q6
  response: >-
   The first go-to resource for learning open source concepts alongside contributing to it is 'GitHub'
   . GitHub provides us convenience for contributing , raising issues and more things. YouTube is 
   also good for learning concepts. Going through documentation gives us a more clear and broad view.
   And lastly supportive friends from any social media platforms who encourages us to go forward. I 
   find these resources really helpful. 
- username: dharamveer-gupta
  question: *Q2
  response: >-
    Jetpack Compose is the coolest open source project I've come across & used. 
    It is a modern UI toolkit for Android that makes it easier and faster to build beautiful and responsive user interfaces. 
    It's declarative (intuitive Kotlin APIs) and Compose takes care of rendering it on the screen. 
    This makes it much easier to create complex and dynamic UIs, and it also makes your code more readable and maintainable. 
    Compose is also very fast and efficient, and it's easy to learn and use. 
- username: sanchitaa14
  question: *Q5
  response: >-
    I like to use three.js because it makes my websites look more eye-catching and also provides a 3D like experience to its users. Along
    with this I am an AI/ML enthusiast and love to learn new things. I am a MERN stack developer and love to work on making websites using
    react and express js. I like using java and am looking forward to learning springboot so as to gain experience in it. I have worked
    with javascript and absolutely consider as one of my most sought after languages.
- username: vaibhav67979
  question: *Q5
  response: >-
    Python stands out as my preferred programming language due to its remarkable versatility and extensive library ecosystem.
    Its dynamic capabilities enable me to tackle a wide range of tasks efficiently.
    In particular, I frequently harness libraries like TensorFlow, OpenCV, and Scikit-learn for machine learning endeavors, harnessing Python's power to achieve my goals.
- username: MSaiKiran9
  question: *Q2
  response: >-
    Threejs or Webgl for react is definitely a project that amazed me the most . I think it is cool if we can add renderers with few lines of code and it also with some tweaking offers ray tracing , with which we can design interactive websites and games too. 
- username: Avinesh Rathore
  question: *Q3
  response: >-
    To begin, select an open source project that aligns with your interests and skills. Pay careful attention to the project's documentation, including the README, CONTRIBUTING, and CODE_OF_CONDUCT files, to understand its objectives and guidelines. 
- username: debanath
  question: *Q5
  response: >-
    The language that i use most and love is Javascript.  
    My coding journey started with cpp(like most people) but soon i discovered javascript and immediately fell in love with it and since then it never let me down.  
    I also found out that using js we could do anything for example Machine Learning (using Tenserflow.js), create apps (using react native), backend, frontend and many more things.  
    I look forward to keep using it and make something cool with it in future.
- username: alwenpy
  question: *Q5
  response: >-
    My most preferred language is Python as it has the easiest syntax of all the major languages. Python is very versatile language as it can be used in Data Science ,Artificial Intelligence, Machine learning, Web Scraping and many more. Talking about frameworks I prefer Django for production level projects and Flask or FAST API for small projects.
    Threejs or Webgl for react is definitely a project that amazed me the most . I think it is cool if we can add renderers with few lines of code and it also with some tweaking offers ray tracing , with which we can design interactive websites and games too.
- username: destryptor
  question: *Q5
  response: >-
    I love using Node.Js, Express and MongoDB for server-side programming, since I am a backend 
    enthusiast! I wish to become a MERN developer, so I plan on learning REACT in the coming months.
    Apart from that, my university necessitates the use of C, and I am most comfortable in using it.
    Also I like using C++ for competitive programming and DSA.
    I have also learnt Java, and have used frameworks like SPRING along with RDBMS like MySQL/
    PostgreSQL for backend related stuff.
- username: yashwantaditya009
  question: *Q5
  response: >-
    In my work, I have a strong affinity for Python and its powerful libraries like NumPy, pandas, and scikit-learn.
    I also rely on tools such as Microsoft Power BI and Tableau for interactive data visualization. 
    TensorFlow and scikit-learn are my go-to libraries for machine learning tasks. Additionally, I've explored deep learning with TensorFlow and PyTorch and have experience in text analysis using libraries like NLTK and spaCy. 
    These tools and libraries have been instrumental in my data-driven journey.
- username: kapooraryan
  question: *Q5
  response: >-
    I like to use Next.js as it provides certain additional features built upon React like routing, server-side rendering and authentication making it a powerful and efficient choice for building web applications and SEO-friendly websites. 
    The community support provided makes it one of the top choices for web development projects.
- username: Shishirr17
  question: *Q1
  response: >-
    i want to get into open soource beacuse it have many benifits of getting remote jobs and im finding it very interesting to contribute from the last couple of days 
    also i now want to be a part of GSOC24 n im gonna work hard from hacktoberfest with learnig new skills and getting more into open source.
<<<<<<< HEAD
- username: RahulBRB
  question: *Q1
  response: >-
    I want to get into open source for several reasons that align with my personal and professional goals with a passion for coding and a growing interest in GitHub. By contributing to such open source projects, I can enhance my programming skills, learn, and also gain valuable hands-on experience in real-world software development. It is also really good for collaboration, getting to know so many like minded people and also enhances the profile!

=======
- username: omkarkirpan
  question: *Q7
  response: >-
    Balancing open-source work with a day job can be quite challenging, but it's also incredibly rewarding. First and foremost, time management is key. I make sure to allocate specific blocks of time for open-source contributions, usually during evenings or weekends, so it doesn't interfere with my primary responsibilities at work. 
    Prioritization is crucial too; I identify the most critical open-source projects or issues that align with my interests and expertise, focusing my efforts there. Communication is another vital aspect—I keep my colleagues and managers in the loop about my open-source commitments to ensure transparency and manage expectations. 
    It's also crucial to set realistic goals and not overcommit, as burnout is a real concern. Ultimately, finding the right balance takes time and trial and error, but it's all about passion, dedication, and effective time management to make it work harmoniously.
>>>>>>> 6218cf54
# Leave a blank line at the end of the file :)<|MERGE_RESOLUTION|>--- conflicted
+++ resolved
@@ -139,18 +139,14 @@
   response: >-
     i want to get into open soource beacuse it have many benifits of getting remote jobs and im finding it very interesting to contribute from the last couple of days 
     also i now want to be a part of GSOC24 n im gonna work hard from hacktoberfest with learnig new skills and getting more into open source.
-<<<<<<< HEAD
 - username: RahulBRB
   question: *Q1
   response: >-
     I want to get into open source for several reasons that align with my personal and professional goals with a passion for coding and a growing interest in GitHub. By contributing to such open source projects, I can enhance my programming skills, learn, and also gain valuable hands-on experience in real-world software development. It is also really good for collaboration, getting to know so many like minded people and also enhances the profile!
-
-=======
 - username: omkarkirpan
   question: *Q7
   response: >-
     Balancing open-source work with a day job can be quite challenging, but it's also incredibly rewarding. First and foremost, time management is key. I make sure to allocate specific blocks of time for open-source contributions, usually during evenings or weekends, so it doesn't interfere with my primary responsibilities at work. 
     Prioritization is crucial too; I identify the most critical open-source projects or issues that align with my interests and expertise, focusing my efforts there. Communication is another vital aspect—I keep my colleagues and managers in the loop about my open-source commitments to ensure transparency and manage expectations. 
     It's also crucial to set realistic goals and not overcommit, as burnout is a real concern. Ultimately, finding the right balance takes time and trial and error, but it's all about passion, dedication, and effective time management to make it work harmoniously.
->>>>>>> 6218cf54
 # Leave a blank line at the end of the file :)