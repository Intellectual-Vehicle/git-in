--- conflicted
+++ resolved
@@ -187,7 +187,6 @@
   response: >-
     I have created a wedding landing page for my friend. You can checkout: [Wedding Invitation](https://github.com/arungop/akhiarya).
     Another feel good project is web scrapping of weather data from IMD for kerala state (India).
-<<<<<<< HEAD
 - username: Avineesh28
   question: *Q9
   response: >-
@@ -196,7 +195,6 @@
    of contributors, making open source a melting pot of ideas and cultures. Tools for collaboration, like Git and platforms such as GitHub, will become even more 
    user-friendly, attracting newcomers. With rising awareness about the benefits of open source, both in technology and beyond, its adoption will expand into new
    sectors, enhancing transparency and cooperation globally.
-=======
 - username: iamharshkr
   question: *Q5
   response: >-
@@ -215,5 +213,4 @@
   response: >-
    The language that i use the most and love using is JavaScript 
    But recently I came across Dart language and specific the Fluter Framework it is so much cool to work with it and the main benifit of using flutter framework is that we can create a cross platform app using a single code base(i.e. a single file ). Be it a Android application, IOS Application, Web Application, Desktop application, anything integration of theis code is done easily and also the managing of the software also becomes too easy.
->>>>>>> 8923f357
 # Leave a blank line at the end of the file :)