# Step 1: Pick a question to answer from this list:
Q1: &Q1 Why do you want to get into open source?
Q2: &Q2 What's the coolest open source project you've ever used or come across?
Q3: &Q3 What advice would you give to someone new to open source?
Q4: &Q4 Have you ever built or contributed to a project that you'd like to share with us here?
Q5: &Q5 Which tech (tools, languages, libraries, etc) do you most use or love?
Q6: &Q6 What are your go-to resources, for learning new things in open source? 
Q7: &Q7 What's the most rewarding thing you've experienced in your open-source journey?
Q8: &Q8 How do you balance open source work, alongside your day job?
Q9: &Q9 Where do you see open source going in the future?

# Step 2: Add your response to the END of this list, using this format:
# - username: your GitHub username
#   question: *Q1
#   response: >-
#     your response, be creative!
#     Markdown is supported! Lines breaks are not preserved, so you can wrap lines

contributors:
- username: lissy93
  question: *Q3
  response: >-
    Don't be afraid to jump strait in, it's the best way to learn and great fun too!
    Find a project you're passionate about, or start your own, as contributing is far
    more fulfilling when you're working on something that you really care about :)
- username: liss-bot
  question: *Q7
  response: >-
    🤖 Being forked 1,000 times and not feeling a thing! 😂
- username: ehtishamsajjad1
  question: *Q5
  response: >-
    I use JavaScript for work and fun. I plan to contribute to open source when possible.
- username: AkashRajpurohit
  question: *Q7
  response: >-
    The most rewarding aspect of my open-source journey has been witnessing my code
    being utilized and positively impacting the lives of countless developers and end users.
- username: AntObi
  question: *Q5
  response: >-
    I develop in Python for my academic research. 
    I've had expereinces with machine learning using scikit-learn, tensorflow and pytorch.
    I'm trying to use pytorch with lightning at the moment to simplify a lot of my workflows.
- username: pratikkumar399
  question: *Q5
  response: >-
    I use React as a library for most of my projects.The tools that I use in most of my projects 
    are VS Code, git and github. Javascript is my favourite language and I absolutely love it. 
    It has infinite potential when it comes to developing web applications.
- username: taemochi12
  question: *Q1
  response: >-
    I want to get into open source because it fascinates me a lot, how I can contribute in ohters' 
    projects despite being a fresher. The best thing about open source, as its name suggests, is 
    that it is open to all to see the source code, suggest chsnges to it and even make the projects
    better by their contributions. When project initiated by one mind gets the expertise and ideas
    of multiple minds, it always turns into something more fantastic and unique. 
- username: 5hr1ganesh
  question: *Q1
  response: >-    
    I want to get into open source because I want to be a part of a community of developers who are passionate about building and improving software. 
    I also want to be able to understand large codebases, and I believe that contributing to open source projects is the best way to achieve this. Additionally, 
    I am interested in learning more about the ways in which open source helps developers. For example, 
    I am curious to learn more about how open source projects can provide developers with access to new technologies, best practices, and feedback from other developers.
    In short, I want to get into open source because I want to learn, grow, and contribute to the development community. 
- username: Kaniz-Fatma
  question: *Q6
  response: >-
   The first go-to resource for learning open source concepts alongside contributing to it is 'GitHub'
   . GitHub provides us convenience for contributing , raising issues and more things. YouTube is 
   also good for learning concepts. Going through documentation gives us a more clear and broad view.
   And lastly supportive friends from any social media platforms who encourages us to go forward. I 
   find these resources really helpful. 
- username: dharamveer-gupta
  question: *Q2
  response: >-
    Jetpack Compose is the coolest open source project I've come across & used. 
    It is a modern UI toolkit for Android that makes it easier and faster to build beautiful and responsive user interfaces. 
    It's declarative (intuitive Kotlin APIs) and Compose takes care of rendering it on the screen. 
    This makes it much easier to create complex and dynamic UIs, and it also makes your code more readable and maintainable. 
    Compose is also very fast and efficient, and it's easy to learn and use. 
- username: sanchitaa14
  question: *Q5
  response: >-
    I like to use three.js because it makes my websites look more eye-catching and also provides a 3D like experience to its users. Along
    with this I am an AI/ML enthusiast and love to learn new things. I am a MERN stack developer and love to work on making websites using
    react and express js. I like using java and am looking forward to learning springboot so as to gain experience in it. I have worked
    with javascript and absolutely consider as one of my most sought after languages.
- username: vaibhav67979
  question: *Q5
  response: >-
    Python stands out as my preferred programming language due to its remarkable versatility and extensive library ecosystem.
    Its dynamic capabilities enable me to tackle a wide range of tasks efficiently.
    In particular, I frequently harness libraries like TensorFlow, OpenCV, and Scikit-learn for machine learning endeavors, harnessing Python's power to achieve my goals.
- username: MSaiKiran9
  question: *Q2
  response: >-
    Threejs or Webgl for react is definitely a project that amazed me the most . I think it is cool if we can add renderers with few lines of code and it also with some tweaking offers ray tracing , with which we can design interactive websites and games too. 
- username: Avinesh Rathore
  question: *Q3
  response: >-
    To begin, select an open source project that aligns with your interests and skills. Pay careful attention to the project's documentation, including the README, CONTRIBUTING, and CODE_OF_CONDUCT files, to understand its objectives and guidelines. 
- username: debanath
  question: *Q5
  response: >-
    The language that i use most and love is Javascript.  
    My coding journey started with cpp(like most people) but soon i discovered javascript and immediately fell in love with it and since then it never let me down.  
    I also found out that using js we could do anything for example Machine Learning (using Tenserflow.js), create apps (using react native), backend, frontend and many more things.  
    I look forward to keep using it and make something cool with it in future.
- username: alwenpy
  question: *Q5
  response: >-
    My most preferred language is Python as it has the easiest syntax of all the major languages. Python is very versatile language as it can be used in Data Science ,Artificial Intelligence, Machine learning, Web Scraping and many more. Talking about frameworks I prefer Django for production level projects and Flask or FAST API for small projects.
    Threejs or Webgl for react is definitely a project that amazed me the most . I think it is cool if we can add renderers with few lines of code and it also with some tweaking offers ray tracing , with which we can design interactive websites and games too.
- username: destryptor
  question: *Q5
  response: >-
    I love using Node.Js, Express and MongoDB for server-side programming, since I am a backend 
    enthusiast! I wish to become a MERN developer, so I plan on learning REACT in the coming months.
    Apart from that, my university necessitates the use of C, and I am most comfortable in using it.
    Also I like using C++ for competitive programming and DSA.
    I have also learnt Java, and have used frameworks like SPRING along with RDBMS like MySQL/
    PostgreSQL for backend related stuff.
- username: yashwantaditya009
  question: *Q5
  response: >-
    In my work, I have a strong affinity for Python and its powerful libraries like NumPy, pandas, and scikit-learn.
    I also rely on tools such as Microsoft Power BI and Tableau for interactive data visualization. 
    TensorFlow and scikit-learn are my go-to libraries for machine learning tasks. Additionally, I've explored deep learning with TensorFlow and PyTorch and have experience in text analysis using libraries like NLTK and spaCy. 
    These tools and libraries have been instrumental in my data-driven journey.
- username: kapooraryan
  question: *Q5
  response: >-
    I like to use Next.js as it provides certain additional features built upon React like routing, server-side rendering and authentication making it a powerful and efficient choice for building web applications and SEO-friendly websites. 
    The community support provided makes it one of the top choices for web development projects.
- username: Shishirr17
  question: *Q1
  response: >-
    i want to get into open soource beacuse it have many benifits of getting remote jobs and im finding it very interesting to contribute from the last couple of days 
    also i now want to be a part of GSOC24 n im gonna work hard from hacktoberfest with learnig new skills and getting more into open source.
- username: RahulBRB
  question: *Q1
  response: >-
    I want to get into open source for several reasons that align with my personal and professional goals with a passion for coding and a growing interest in GitHub. By contributing to such open source projects, I can enhance my programming skills, learn, and also gain valuable hands-on experience in real-world software development. It is also really good for collaboration, getting to know so many like minded people and also enhances the profile!
- username: omkarkirpan
  question: *Q8
  response: >-
    Balancing open-source work with a day job can be quite challenging, but it's also incredibly rewarding. First and foremost, time management is key. I make sure to allocate specific blocks of time for open-source contributions, usually during evenings or weekends, so it doesn't interfere with my primary responsibilities at work. 
    Prioritization is crucial too; I identify the most critical open-source projects or issues that align with my interests and expertise, focusing my efforts there. Communication is another vital aspect—I keep my colleagues and managers in the loop about my open-source commitments to ensure transparency and manage expectations. 
    It's also crucial to set realistic goals and not overcommit, as burnout is a real concern. Ultimately, finding the right balance takes time and trial and error, but it's all about passion, dedication, and effective time management to make it work harmoniously.
- username: ananyasgit
  question: *Q2
  response: >-
    The coolest open source project I've ever come across is the Ultralytics Yolov8 project. Ultralytics YOLOv8 is a cutting-edge, 
    state-of-the-art (SOTA) model that builds upon the success of previous YOLO versions and introduces new features and 
    improvements to further boost performance and flexibility as a Deep Learning model for tasks like object detection, segmentation,
    classification. It also helped me ace my university project ;)
- username: Aytida-dev
  question: *Q1
  response: >-
    i want to get into open source beacuse i want to learn how the big projects are built and maintained,
    i am also prepairing for Gsoc 24 and thats why i have started exploring open source and after completing my B.tech i want to get a remote job. 
- username: Prashant Jagtap
  question: *Q6
  response: >-
   To learn about open source concepts, you can watch YouTube videos or read GitHub repositories.
   By following the steps in these repositories, you can get an idea of what open source is and start your learning journey.
   You can also use social media platforms to find and connect with open source projects and start contributing.
- username: hiteshbandhu
  question: *Q5
  response: >-
    My main tech stack involves using Python and Javascript as i have interest in fullstack development.
    I use Python in the backend for the app, while javascript for the frontend. Also, an avid AI fan,
    I have interest in making hobby AI projects and you know who's the boss for AI - Python, right ?
- username: robertlent
  question: *Q3
  response: >-
    The best advice that I can give is to start small. Don't immediately feel like you have to
    try diving into fixing big bugs or implementing advanced features in order to contribute.
    Fixing typos or adding unit tests are a great way to begin contributing.
    And if you are starting your own open source project, the same thing applies: Start
    with a simple idea that can be expanded upon, rather than expecting to be able to
    plan out and implement a complex program in one go.
- username: arungop
  question: *Q4
  response: >-
    I have created a wedding landing page for my friend. You can checkout: [Wedding Invitation](https://github.com/arungop/akhiarya).
    Another feel good project is web scrapping of weather data from IMD for kerala state (India).
<<<<<<< HEAD
- username: sumaiya2908
  question: *Q2
  response: >-
    I recently found an interesting open-source repository called [Hacker Scripts](https://github.com/NARKOZ/hacker-scripts). It's a collection of clever and entertaining scripts created by a former employee of a company. 
    These scripts automate various tasks, like sending a "hangover" email or scheduling coffee brewing. Check it out, and if you have cool scripts to share, join in and contribute to the creative mix!
=======
- username: yiquu
  question: *Q1
  response: >-
    I would like to work on open-source projects to learn new technologies and new ways to develop software. 
    I also hope to expand my skills and think that it will help me in my professional life..
- username: Avineesh28
  question: *Q9
  response: >-
   As a beginner in open source, I see a bright future ahead. Open source communities will likely continue to grow, fostering collaboration and innovation. 
   More projects will emerge, addressing diverse needs and encouraging skill development. Increased inclusivity and accessibility will draw in a broader range 
   of contributors, making open source a melting pot of ideas and cultures. Tools for collaboration, like Git and platforms such as GitHub, will become even more 
   user-friendly, attracting newcomers. With rising awareness about the benefits of open source, both in technology and beyond, its adoption will expand into new
   sectors, enhancing transparency and cooperation globally.
- username: iamharshkr
  question: *Q5
  response: >-
    I love using JavaScript and Python for coding, and I'm particularly fond of JavaScript frameworks like Next.js and 
    Python frameworks like Django. These tools and frameworks enhance my development experience and allow me to build 
    efficient and robust applications.
- username: Keshav-Aneja
  question: *Q3
  response: >-
      For freshers stepping into the world of tech and exploring the realm of Open Source, I would
      sincerely advise them to focus on learning the basics first and strengthening that. After that,
      you can learn various frameworks or functional features on the go while understanding the
      project. This can help greatly in the long run when contributing to Open Source.
- username: TechoChat
  question: *Q5
  response: >-
   The language that i use the most and love using is JavaScript 
   But recently I came across Dart language and specific the Fluter Framework it is so much cool to work with it and the main benifit of using flutter framework is that we can create a cross platform app using a single code base(i.e. a single file ). Be it a Android application, IOS Application, Web Application, Desktop application, anything integration of theis code is done easily and also the managing of the software also becomes too easy.
>>>>>>> 95f6e5a7
# Leave a blank line at the end of the file :)<|MERGE_RESOLUTION|>--- conflicted
+++ resolved
@@ -187,13 +187,11 @@
   response: >-
     I have created a wedding landing page for my friend. You can checkout: [Wedding Invitation](https://github.com/arungop/akhiarya).
     Another feel good project is web scrapping of weather data from IMD for kerala state (India).
-<<<<<<< HEAD
 - username: sumaiya2908
   question: *Q2
   response: >-
     I recently found an interesting open-source repository called [Hacker Scripts](https://github.com/NARKOZ/hacker-scripts). It's a collection of clever and entertaining scripts created by a former employee of a company. 
     These scripts automate various tasks, like sending a "hangover" email or scheduling coffee brewing. Check it out, and if you have cool scripts to share, join in and contribute to the creative mix!
-=======
 - username: yiquu
   question: *Q1
   response: >-
@@ -225,5 +223,4 @@
   response: >-
    The language that i use the most and love using is JavaScript 
    But recently I came across Dart language and specific the Fluter Framework it is so much cool to work with it and the main benifit of using flutter framework is that we can create a cross platform app using a single code base(i.e. a single file ). Be it a Android application, IOS Application, Web Application, Desktop application, anything integration of theis code is done easily and also the managing of the software also becomes too easy.
->>>>>>> 95f6e5a7
 # Leave a blank line at the end of the file :)