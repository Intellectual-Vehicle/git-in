--- conflicted
+++ resolved
@@ -223,7 +223,7 @@
   response: >-
    The language that i use the most and love using is JavaScript 
    But recently I came across Dart language and specific the Fluter Framework it is so much cool to work with it and the main benifit of using flutter framework is that we can create a cross platform app using a single code base(i.e. a single file ). Be it a Android application, IOS Application, Web Application, Desktop application, anything integration of theis code is done easily and also the managing of the software also becomes too easy.
-<<<<<<< HEAD
+
 - username: Aryan-Bhargav8
   question: *Q9
   response: >-
@@ -240,7 +240,6 @@
       - Education Vitality: Open source remains crucial for education and training.
       - Global Collaboration: Diverse contributors strengthen global collaboration.
       - AI-Driven Development: AI and automation enhance open-source workflows.
-=======
 
 - username: ravneet1805
   question: *Q5
@@ -253,5 +252,4 @@
   response: >-
     I have been a .NET MVC developer working on Enterprise applications for over 8 years. I recently started working with python modules and found it so cool what opensource community is doing for development in general. This is my first step towards Open Source.
 
->>>>>>> 2f4af521
 # Leave a blank line at the end of the file :)