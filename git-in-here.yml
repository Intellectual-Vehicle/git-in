# Step 1: Pick a question to answer from this list:
Q1: &Q1 Why do you want to get into open source?
Q2: &Q2 What's the coolest open source project you've ever used or come across?
Q3: &Q3 What advice would you give to someone new to open source?
Q4: &Q4 Have you ever built or contributed to a project that you'd like to share with us here?
Q5: &Q5 Which tech (tools, languages, libraries, etc) do you most use or love?
Q6: &Q6 What are your go-to resources, for learning new things in open source? 
Q7: &Q7 What's the most rewarding thing you've experienced in your open-source journey?
Q8: &Q8 How do you balance open source work, alongside your day job?
Q9: &Q9 Where do you see open source going in the future?

# Step 2: Add your response to the END of this list, using this format:
# - username: your GitHub username
#   question: *Q1
#   response: >-
#     your response, be creative!
#     Markdown is supported! Lines breaks are not preserved, so you can wrap lines

contributors:
- username: lissy93
  question: *Q3
  response: >-
    Don't be afraid to jump strait in, it's the best way to learn and great fun too!
    Find a project you're passionate about, or start your own, as contributing is far
    more fulfilling when you're working on something that you really care about :)
- username: liss-bot
  question: *Q7
  response: >-
    🤖 Being forked 1,000 times and not feeling a thing! 😂
- username: ehtishamsajjad1
  question: *Q5
  response: >-
    I use JavaScript for work and fun. I plan to contribute to open source when possible.
- username: AkashRajpurohit
  question: *Q7
  response: >-
    The most rewarding aspect of my open-source journey has been witnessing my code
    being utilized and positively impacting the lives of countless developers and end users.
- username: AntObi
  question: *Q5
  response: >-
    I develop in Python for my academic research. 
    I've had expereinces with machine learning using scikit-learn, tensorflow and pytorch.
    I'm trying to use pytorch with lightning at the moment to simplify a lot of my workflows.
- username: pratikkumar399
  question: *Q5
  response: >-
    I use React as a library for most of my projects.The tools that I use in most of my projects 
    are VS Code, git and github. Javascript is my favourite language and I absolutely love it. 
    It has infinite potential when it comes to developing web applications.
- username: taemochi12
  question: *Q1
  response: >-
    I want to get into open source because it fascinates me a lot, how I can contribute in ohters' 
    projects despite being a fresher. The best thing about open source, as its name suggests, is 
    that it is open to all to see the source code, suggest chsnges to it and even make the projects
    better by their contributions. When project initiated by one mind gets the expertise and ideas
    of multiple minds, it always turns into something more fantastic and unique. 
- username: 5hr1ganesh
  question: *Q1
  response: >-    
    I want to get into open source because I want to be a part of a community of developers who are passionate about building and improving software. 
    I also want to be able to understand large codebases, and I believe that contributing to open source projects is the best way to achieve this. Additionally, 
    I am interested in learning more about the ways in which open source helps developers. For example, 
    I am curious to learn more about how open source projects can provide developers with access to new technologies, best practices, and feedback from other developers.
    In short, I want to get into open source because I want to learn, grow, and contribute to the development community. 
- username: Kaniz-Fatma
  question: *Q6
  response: >-
   The first go-to resource for learning open source concepts alongside contributing to it is 'GitHub'
   . GitHub provides us convenience for contributing , raising issues and more things. YouTube is 
   also good for learning concepts. Going through documentation gives us a more clear and broad view.
   And lastly supportive friends from any social media platforms who encourages us to go forward. I 
   find these resources really helpful. 
- username: dharamveer-gupta
  question: *Q2
  response: >-
    Jetpack Compose is the coolest open source project I've come across & used. 
    It is a modern UI toolkit for Android that makes it easier and faster to build beautiful and responsive user interfaces. 
    It's declarative (intuitive Kotlin APIs) and Compose takes care of rendering it on the screen. 
    This makes it much easier to create complex and dynamic UIs, and it also makes your code more readable and maintainable. 
    Compose is also very fast and efficient, and it's easy to learn and use. 
- username: sanchitaa14
  question: *Q5
  response: >-
    I like to use three.js because it makes my websites look more eye-catching and also provides a 3D like experience to its users. Along
    with this I am an AI/ML enthusiast and love to learn new things. I am a MERN stack developer and love to work on making websites using
    react and express js. I like using java and am looking forward to learning springboot so as to gain experience in it. I have worked
    with javascript and absolutely consider as one of my most sought after languages.
- username: vaibhav67979
  question: *Q5
  response: >-
    Python stands out as my preferred programming language due to its remarkable versatility and extensive library ecosystem.
    Its dynamic capabilities enable me to tackle a wide range of tasks efficiently.
    In particular, I frequently harness libraries like TensorFlow, OpenCV, and Scikit-learn for machine learning endeavors, harnessing Python's power to achieve my goals.
- username: MSaiKiran9
  question: *Q2
  response: >-
    Threejs or Webgl for react is definitely a project that amazed me the most . I think it is cool if we can add renderers with few lines of code and it also with some tweaking offers ray tracing , with which we can design interactive websites and games too. 
<<<<<<< HEAD
- username: debanath
  question: *Q5
  response: >-
    The language that i use most and love is Javascript.  
    My coding journey started with cpp(like most people) but soon i discovered javascript and immediately fell in love with it and since then it never let me down.  
    I also found out that using js we could do anything for example Machine Learning (using Tenserflow.js), create apps (using react native), backend, frontend and many more things.  
    I look forward to keep using it and make something cool with it in future.
=======
- username: alwenpy
  question: *Q5
  response: >-
    My most preferred language is Python as it has the easiest syntax of all the major languages. Python is very versatile language as it can be used in Data Science ,Artificial Intelligence, Machine learning, Web Scraping and many more. Talking about frameworks I prefer Django for production level projects and Flask or FAST API for small projects.
    Threejs or Webgl for react is definitely a project that amazed me the most . I think it is cool if we can add renderers with few lines of code and it also with some tweaking offers ray tracing , with which we can design interactive websites and games too.
- username: destryptor
  question: *Q5
  response: >-
    I love using Node.Js, Express and MongoDB for server-side programming, since I am a backend 
    enthusiast! I wish to become a MERN developer, so I plan on learning REACT in the coming months.
    Apart from that, my university necessitates the use of C, and I am most comfortable in using it.
    Also I like using C++ for competitive programming and DSA.
    I have also learnt Java, and have used frameworks like SPRING along with RDBMS like MySQL/
    PostgreSQL for backend related stuff.
- username: yashwantaditya009
  question: *Q5
  response: >-
    In my work, I have a strong affinity for Python and its powerful libraries like NumPy, pandas, and scikit-learn.
    I also rely on tools such as Microsoft Power BI and Tableau for interactive data visualization. 
    TensorFlow and scikit-learn are my go-to libraries for machine learning tasks. Additionally, I've explored deep learning with TensorFlow and PyTorch and have experience in text analysis using libraries like NLTK and spaCy. 
    These tools and libraries have been instrumental in my data-driven journey.
>>>>>>> 122a68af

# Leave a blank line at the end of the file :)<|MERGE_RESOLUTION|>--- conflicted
+++ resolved
@@ -97,7 +97,6 @@
   question: *Q2
   response: >-
     Threejs or Webgl for react is definitely a project that amazed me the most . I think it is cool if we can add renderers with few lines of code and it also with some tweaking offers ray tracing , with which we can design interactive websites and games too. 
-<<<<<<< HEAD
 - username: debanath
   question: *Q5
   response: >-
@@ -105,7 +104,6 @@
     My coding journey started with cpp(like most people) but soon i discovered javascript and immediately fell in love with it and since then it never let me down.  
     I also found out that using js we could do anything for example Machine Learning (using Tenserflow.js), create apps (using react native), backend, frontend and many more things.  
     I look forward to keep using it and make something cool with it in future.
-=======
 - username: alwenpy
   question: *Q5
   response: >-
@@ -127,6 +125,5 @@
     I also rely on tools such as Microsoft Power BI and Tableau for interactive data visualization. 
     TensorFlow and scikit-learn are my go-to libraries for machine learning tasks. Additionally, I've explored deep learning with TensorFlow and PyTorch and have experience in text analysis using libraries like NLTK and spaCy. 
     These tools and libraries have been instrumental in my data-driven journey.
->>>>>>> 122a68af
 
 # Leave a blank line at the end of the file :)