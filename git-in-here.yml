# Step 1: Pick a question to answer from this list:
Q1: &Q1 Why do you want to get into open source?
Q2: &Q2 What's the coolest open source project you've ever used or come across?
Q3: &Q3 What advice would you give to someone new to open source?
Q4: &Q4 Have you ever built or contributed to a project that you'd like to share with us here?
Q5: &Q5 Which tech (tools, languages, libraries, etc) do you most use or love?
Q6: &Q6 What are your go-to resources, for learning new things in open source?
Q7: &Q7 What's the most rewarding thing you've experienced in your open-source journey?
Q8: &Q8 How do you balance open source work, alongside your day job?
Q9: &Q9 Where do you see open source going in the future?

# Step 2: Add your response to the END of this list, using this format:
# - username: your GitHub username
#   question: *Q1
#   response: >-
#     your response, be creative!
#     Markdown is supported! Lines breaks are not preserved, so you can wrap lines

contributors:
- username: lissy93
  question: *Q3
  response: >-
    Don't be afraid to jump straight in, it's the best way to learn and great fun too!
    Find a project you're passionate about, or start your own, as contributing is far
    more fulfilling when you're working on something that you really care about :)
- username: liss-bot
  question: *Q7
  response: >-
    🤖 Being forked 1,000 times and not feeling a thing! 😂
- username: ehtishamsajjad1
  question: *Q5
  response: >-
    I use JavaScript for work and fun. I plan to contribute to open source when possible.
- username: AkashRajpurohit
  question: *Q7
  response: >-
    The most rewarding aspect of my open-source journey has been witnessing my code
    being utilized and positively impacting the lives of countless developers and end users.
- username: AntObi
  question: *Q5
  response: >-
    I develop in Python for my academic research. 
    I've had expereinces with machine learning using scikit-learn, tensorflow and pytorch.
    I'm trying to use pytorch with lightning at the moment to simplify a lot of my workflows.
- username: pratikkumar399
  question: *Q5
  response: >-
    I use React as a library for most of my projects.The tools that I use in most of my projects 
    are VS Code, git and github. Javascript is my favourite language and I absolutely love it. 
    It has infinite potential when it comes to developing web applications.
- username: taemochi12
  question: *Q1
  response: >-
    I want to get into open source because it fascinates me a lot, how I can contribute in ohters' 
    projects despite being a fresher. The best thing about open source, as its name suggests, is 
    that it is open to all to see the source code, suggest chsnges to it and even make the projects
    better by their contributions. When project initiated by one mind gets the expertise and ideas
    of multiple minds, it always turns into something more fantastic and unique.
- username: 5hr1ganesh
  question: *Q1
  response: >-
    I want to get into open source because I want to be a part of a community of developers who are passionate about building and improving software. 
    I also want to be able to understand large codebases, and I believe that contributing to open source projects is the best way to achieve this. Additionally, 
    I am interested in learning more about the ways in which open source helps developers. For example, 
    I am curious to learn more about how open source projects can provide developers with access to new technologies, best practices, and feedback from other developers.
    In short, I want to get into open source because I want to learn, grow, and contribute to the development community.
- username: Kaniz-Fatma
  question: *Q6
  response: >-
    The first go-to resource for learning open source concepts alongside contributing to it is 'GitHub'
    . GitHub provides us convenience for contributing , raising issues and more things. YouTube is 
    also good for learning concepts. Going through documentation gives us a more clear and broad view.
    And lastly supportive friends from any social media platforms who encourages us to go forward. I 
    find these resources really helpful.
- username: dharamveer-gupta
  question: *Q2
  response: >-
    Jetpack Compose is the coolest open source project I've come across & used. 
    It is a modern UI toolkit for Android that makes it easier and faster to build beautiful and responsive user interfaces. 
    It's declarative (intuitive Kotlin APIs) and Compose takes care of rendering it on the screen. 
    This makes it much easier to create complex and dynamic UIs, and it also makes your code more readable and maintainable. 
    Compose is also very fast and efficient, and it's easy to learn and use.
- username: sanchitaa14
  question: *Q5
  response: >-
    I like to use three.js because it makes my websites look more eye-catching and also provides a 3D like experience to its users. Along
    with this I am an AI/ML enthusiast and love to learn new things. I am a MERN stack developer and love to work on making websites using
    react and express js. I like using java and am looking forward to learning springboot so as to gain experience in it. I have worked
    with javascript and absolutely consider as one of my most sought after languages.
- username: vaibhav67979
  question: *Q5
  response: >-
    Python stands out as my preferred programming language due to its remarkable versatility and extensive library ecosystem.
    Its dynamic capabilities enable me to tackle a wide range of tasks efficiently.
    In particular, I frequently harness libraries like TensorFlow, OpenCV, and Scikit-learn for machine learning endeavors, harnessing Python's power to achieve my goals.
- username: MSaiKiran9
  question: *Q2
  response: >-
    Threejs or Webgl for react is definitely a project that amazed me the most . I think it is cool if we can add renderers with few lines of code and it also with some tweaking offers ray tracing , with which we can design interactive websites and games too.
- username: Avinesh Rathore
  question: *Q3
  response: >-
    To begin, select an open source project that aligns with your interests and skills. Pay careful attention to the project's documentation, including the README, CONTRIBUTING, and CODE_OF_CONDUCT files, to understand its objectives and guidelines.
- username: debanath
  question: *Q5
  response: >-
    The language that i use most and love is Javascript.  
    My coding journey started with cpp(like most people) but soon i discovered javascript and immediately fell in love with it and since then it never let me down.  
    I also found out that using js we could do anything for example Machine Learning (using Tenserflow.js), create apps (using react native), backend, frontend and many more things.  
    I look forward to keep using it and make something cool with it in future.
- username: alwenpy
  question: *Q5
  response: >-
    My most preferred language is Python as it has the easiest syntax of all the major languages. Python is very versatile language as it can be used in Data Science ,Artificial Intelligence, Machine learning, Web Scraping and many more. Talking about frameworks I prefer Django for production level projects and Flask or FAST API for small projects.
    Threejs or Webgl for react is definitely a project that amazed me the most . I think it is cool if we can add renderers with few lines of code and it also with some tweaking offers ray tracing , with which we can design interactive websites and games too.
- username: destryptor
  question: *Q5
  response: >-
    I love using Node.Js, Express and MongoDB for server-side programming, since I am a backend 
    enthusiast! I wish to become a MERN developer, so I plan on learning REACT in the coming months.
    Apart from that, my university necessitates the use of C, and I am most comfortable in using it.
    Also I like using C++ for competitive programming and DSA.
    I have also learnt Java, and have used frameworks like SPRING along with RDBMS like MySQL/
    PostgreSQL for backend related stuff.
- username: yashwantaditya009
  question: *Q5
  response: >-
    In my work, I have a strong affinity for Python and its powerful libraries like NumPy, pandas, and scikit-learn.
    I also rely on tools such as Microsoft Power BI and Tableau for interactive data visualization. 
    TensorFlow and scikit-learn are my go-to libraries for machine learning tasks. Additionally, I've explored deep learning with TensorFlow and PyTorch and have experience in text analysis using libraries like NLTK and spaCy. 
    These tools and libraries have been instrumental in my data-driven journey.
- username: kapooraryan
  question: *Q5
  response: >-
    I like to use Next.js as it provides certain additional features built upon React like routing, server-side rendering and authentication making it a powerful and efficient choice for building web applications and SEO-friendly websites. 
    The community support provided makes it one of the top choices for web development projects.
- username: Shishirr17
  question: *Q1
  response: >-
    i want to get into open soource beacuse it have many benifits of getting remote jobs and im finding it very interesting to contribute from the last couple of days
    also i now want to be a part of GSOC24 n im gonna work hard from hacktoberfest with learnig new skills and getting more into open source.
- username: RahulBRB
  question: *Q1
  response: >-
    I want to get into open source for several reasons that align with my personal and professional goals with a passion for coding and a growing interest in GitHub. By contributing to such open source projects, I can enhance my programming skills, learn, and also gain valuable hands-on experience in real-world software development. It is also really good for collaboration, getting to know so many like minded people and also enhances the profile!
- username: omkarkirpan
  question: *Q8
  response: >-
    Balancing open-source work with a day job can be quite challenging, but it's also incredibly rewarding. First and foremost, time management is key. I make sure to allocate specific blocks of time for open-source contributions, usually during evenings or weekends, so it doesn't interfere with my primary responsibilities at work. 
    Prioritization is crucial too; I identify the most critical open-source projects or issues that align with my interests and expertise, focusing my efforts there. Communication is another vital aspect—I keep my colleagues and managers in the loop about my open-source commitments to ensure transparency and manage expectations. 
    It's also crucial to set realistic goals and not overcommit, as burnout is a real concern. Ultimately, finding the right balance takes time and trial and error, but it's all about passion, dedication, and effective time management to make it work harmoniously.

- username: Appy-007
  question: *Q9
  response: >-
      In the near future open source contribution will become more global to the students just like any other domain of technology.
      College students will use open source projects to know how working in community happens in real world.
      Also small to medium scale projects could be accomplished using open source projects where individuals
      will contribute to the project and company or the organization will provide stipends based on the work.

- username: ananyasgit
  question: *Q2
  response: >-
    The coolest open source project I've ever come across is the Ultralytics Yolov8 project. Ultralytics YOLOv8 is a cutting-edge, 
    state-of-the-art (SOTA) model that builds upon the success of previous YOLO versions and introduces new features and 
    improvements to further boost performance and flexibility as a Deep Learning model for tasks like object detection, segmentation,
    classification. It also helped me ace my university project ;)
- username: Aytida-dev
  question: *Q1
  response: >-
    i want to get into open source beacuse i want to learn how the big projects are built and maintained,
    i am also prepairing for Gsoc 24 and thats why i have started exploring open source and after completing my B.tech i want to get a remote job.
- username: Prashant Jagtap
  question: *Q6
  response: >-
    To learn about open source concepts, you can watch YouTube videos or read GitHub repositories.
    By following the steps in these repositories, you can get an idea of what open source is and start your learning journey.
    You can also use social media platforms to find and connect with open source projects and start contributing.
- username: hiteshbandhu
  question: *Q5
  response: >-
    My main tech stack involves using Python and Javascript as i have interest in fullstack development.
    I use Python in the backend for the app, while javascript for the frontend. Also, an avid AI fan,
    I have interest in making hobby AI projects and you know who's the boss for AI - Python, right ?
- username: robertlent
  question: *Q3
  response: >-
    The best advice that I can give is to start small. Don't immediately feel like you have to
    try diving into fixing big bugs or implementing advanced features in order to contribute.
    Fixing typos or adding unit tests are a great way to begin contributing.
    And if you are starting your own open source project, the same thing applies: Start
    with a simple idea that can be expanded upon, rather than expecting to be able to
    plan out and implement a complex program in one go.
- username: arungop
  question: *Q4
  response: >-
    I have created a wedding landing page for my friend. You can checkout: [Wedding Invitation](https://github.com/arungop/akhiarya).
    Another feel good project is web scrapping of weather data from IMD for kerala state (India).
- username: sumaiya2908
  question: *Q2
  response: >-
    I recently found an interesting open-source repository called [Hacker Scripts](https://github.com/NARKOZ/hacker-scripts). It's a collection of clever and entertaining scripts created by a former employee of a company. 
    These scripts automate various tasks, like sending a "hangover" email or scheduling coffee brewing. Check it out, and if you have cool scripts to share, join in and contribute to the creative mix!
- username: yiquu
  question: *Q1
  response: >-
    I would like to work on open-source projects to learn new technologies and new ways to develop software. 
    I also hope to expand my skills and think that it will help me in my professional life..
- username: Avineesh28
  question: *Q9
  response: >-
   As a beginner in open source, I see a bright future ahead. Open source communities will likely continue to grow, fostering collaboration and innovation. 
   More projects will emerge, addressing diverse needs and encouraging skill development. Increased inclusivity and accessibility will draw in a broader range 
   of contributors, making open source a melting pot of ideas and cultures. Tools for collaboration, like Git and platforms such as GitHub, will become even more 
   user-friendly, attracting newcomers. With rising awareness about the benefits of open source, both in technology and beyond, its adoption will expand into new
   sectors, enhancing transparency and cooperation globally.
- username: iamharshkr
  question: *Q5
  response: >-
    I love using JavaScript and Python for coding, and I'm particularly fond of JavaScript frameworks like Next.js and 
    Python frameworks like Django. These tools and frameworks enhance my development experience and allow me to build 
    efficient and robust applications.
- username: Keshav-Aneja
  question: *Q3
  response: >-
      For freshers stepping into the world of tech and exploring the realm of Open Source, I would
      sincerely advise them to focus on learning the basics first and strengthening that. After that,
      you can learn various frameworks or functional features on the go while understanding the
      project. This can help greatly in the long run when contributing to Open Source.
- username: seblex9
  question: *Q1
  response: >-
    Because I appreciate being part of the larger conversation. Programmers
    can use their knowledge to build things that are beneficial or that have 
    real-world impact. Or that are maybe just cool. :) I like the idea that 
    I can be a small part of that. That is its own reward.
    
- username: TechoChat
  question: *Q5
  response: >-
   The language that i use the most and love using is JavaScript 
   But recently I came across Dart language and specific the Fluter Framework it is so much cool
   to work with it and the main benifit of using flutter framework is that we can create a cross
   platform app using a single code base(i.e. a single file ). Be it a Android application, IOS
   Application, Web Application, Desktop application, anything integration of theis code is done
   easily and also the managing of the software also becomes too easy.

- username: AlefiyaAbbas
  question: *Q3
  response: >-
    Start by finding open source projects that genuinely interest you. Don't feel pressured to make substantial contributions right away. 
    Begin with small tasks like fixing typos in documentation, suggesting improvements to README files, or helping with bug triage.
    Don't forget to celebrate your contributions, no matter how small they may seem. It's a significant accomplishment to contribute to open source. 

- username: Aryan-Bhargav8
  question: *Q9
  response: >-
    In the Future Open Source will have:<br>
    Broad Adoption: Open source spans industries, cutting costs and sparking innovation.<br>
    Innovation Hubs: AI, blockchain, and quantum computing flourish in open source centers.<br>
    Digital Inclusion: Accessibility improvements bridge the digital divide.<br>
    Security Priority: Open source projects prioritize enhanced security.<br>
    Diversity &amp; Inclusion: Emphasis on diversity enriches project ecosystems.<br>
    Cross-Industry Collaboration: Open source fosters cross-industry innovation.<br>
    Decentralization: Beyond blockchain, tech embraces decentralization.<br>
    Sustainability: Supported projects thrive, ensuring long-term success.<br>
    Evolving Licensing: Open source adapts to AI and data challenges.<br>
    Education Vitality: Open source remains crucial for education and training.<br>
    Global Collaboration: Diverse contributors strengthen global collaboration.<br>
    AI-Driven Development: AI and automation enhance open-source workflows.
    
- username: Amarnath-Rao
  question: *Q5
  response: >-
    Python serves as my primary coding tool for academic research endeavors.
    I have hands-on experience in machine learning, utilizing scikit-learn, TensorFlow, and PyTorch.
    Presently, I am actively incorporating PyTorch with Lightning to enhance and simplify my research workflows.

- username: ravneet1805
  question: *Q5
  response: >-
    I have a great interest in Application Development. So my Main tech stack is Flutter and Firebase. 
    Currently, I am getting into Java and Spring/SpringBoot.

- username: prixroxx
  question: *Q5
  response: >-
    I have been a .NET MVC developer working on Enterprise applications for over 8 years. I recently
    started working with python modules and found it so cool what opensource community is doing for
    development in general. This is my first step towards Open Source.

- username : flickerbot
  question : *Q1
  response : >-
    Open Source is the Future , In my view open source will be playing a major role while applying for any
    role or to showcase our work in coming few years and ya I started open source because I want to contribute
    while learning and open source is the perfect way to do this.

- username : aneeshd27
  question : *Q1
  response : >-
    I was interested to contribute and understand the flow of git due to which contributing to open-source projects
    was a stepping stone to do the same.Open Source is the future as many companies are shifting to open-source
    due to which Open Source becomes an important skill in this era.

- username : astin-47
  question : *Q1
  response : >-
    Getting into open source is like joining a vibrant and diverse community of tech enthusiasts.
    It's a chance to team up with talented people from around the world, learn new skills,
    and work on exciting projects that can truly make a difference.
    Plus, it's rewarding to know that your contributions are
    helping to create better software that's freely accessible to everyone.
    It's about growth, camaraderie, and being a part of something bigger than yourself.
    
- username : Midhilesh2003
  question : *Q5
  response : >-
    The Tools I use mostly are HTML, CSS and JavaScript, I find Webdevlopment interesting.

- username: gabrielmccallin-and
  question: *Q5
  response: >-
    CSS 2.1 is the second wonder of the world, a more expressive language does not exist 😻
    
- username : Dhiman-Nayak
  question : *Q6
  response : >-
    Open Source is a great thing to do something for the community. For learning about open source YouTube is the
    best resource for me .

- username: ARCHITABHATTAD
  question: *Q5
  response: >-
    I use Python and Django as backend technologies to develop applications and also have significant experience with AI/ML.
    I am also familier with cloud technologies like AWS, Jenkins, and Docker. 

- username: UKJaagadhep
  question: *Q5
  response: >-
    As a aspiring data scientist, Python is my most used and most loved programming language.
    I love to use Numpy, Pandas, Matplotlib, Seaborn and OpenCV libraries in python. I am yet to 
    learn scikit learn and ntlk libraries but I am greatly fascinated by them. I mostly
    use google colab for executing my python program because I like its interface.
    
- username: AaadityaG
  question: *Q3
  response: >-
    As beginner some times we get exhuast with big code that we don't understand🙁. But we don't have to
    worry about it😀. Just start with the small project, repos or code. So how to find good first issues
    or tasks that we can do as a beginner. Just go to - https://goodfirstissue.dev and thank me later...😄
    You can also checkout https://www.firstissue.dev for level up the game. Hope this helps!

- username: VivekChatterjee
  question: *Q8
  response: >-
    I do it after coming home from work, in the evening. First of all, I make sure to not take office work home,
    I get them done in the office itself and then in the evening I look for issues on topics based on my interests and 
    believe me, it feels awesome when the thing you have worked on gets merged on the main branch, but we should not work
    for the result but work to learn from the journey and from the mistakes and optimize ourselves each day.

- username : lakshmana-git
  question : *Q1
  response : >-
     I believe open source is a way to unlock the power of collaboration. 
     It helps people across the world to learn and solve problems together. 
     There is a saying that goes like more eyes  on the code make it harder for bugs to survive. Let's learn, share, and build 🚀.

- username: anshika-verma05
  question: *Q1
  response: >-  
    Getting into the open source is an amazing opportunity to expand our skills,work on real-world
    projects and connect with the community of passionate individuals.It's a great chance to make a 
    positive impact on the world-all while learning from experienced developers.

- username: entrerbrianup 
  question: *Q1
  response: >- 
    I want to get into open source to learn, contribute, and collaborate with others in the community
    and get good connection in the field of Computer science world.
    
- username: GettingWeirdKnowledge
  question: *Q1
  response: >-
     I've always been fond of the way open-source indicates the strength of the masses.
     Making contributions together not only helps numerous people develop their skills but also ends up 
     creating a beautiful end product and providing a sense of community and togetherness to programming. 
     I couldn't manage to find time earlier but now that I have some,
     I'm excited and eager to play my part in providing contributions and sharing my knowledge.

- username: haxybaxy
  question: *Q3
  response: >-
     My advice for someone who wants to get into open source is to JUST START. Even if you don't know anything about anything, learning will be 
     so much easier when you are doing hands on work. We often think that acquiring new skills or learning something new is going to take us a lot
     of time, which discourages us, but the thing is that timewill pass anyways. Keep at it and you will achieve something great!

- username: kiddjsh
  question: *Q1
  response: >-
    Open Source Projects will allow me to get involved within different communities 
    giving me an opportunity to further develop skills, by contributing to source
    code in areas of development, documentation, bug fixes, and testing, that will 
    be recognized by community members and hiring managers, which will help in 
    advancing my software development career.

- username: YashkShrivas4491
  question: *Q3
  response: >-
     Hey Folks 👋🏻💻, if don't know about open-source and how to contribute,
     don't worry you will get there just by learning,
     doing hands-on practice and sharing knowledge with others,
     I also want to say that learning in public plays a very significant
     role because it can create lots of opportunities for you.

- username: Addyk16
  question: *Q7
  response: >-
     For me, it has always been the people I get to meet, or the ideas that
     are shared while working on the open source projects. Seeing your code
     implemented is always a cherry on top

<<<<<<< HEAD
- username: lavanderhoney
  question: *Q1
  response: >-
      I want to get started to open source contribution so that I can learn
      contributing to projects and get some hands-on experience in development.
      I also get to learn version control skills like Git, and hope to shine my coding
      skills and learn new language by contributing to projects. Open source contributions 
      will also decorate my CV, and increase my chances of getting a remote job or better off-campus
      placements, and I'm also aiming for next year's GSoc, so this is a great way for me to practice.
=======
- username: scd-02
  question: *Q7
  response: >-
    The most rewarding thing I have experienced is that open source helps me enhance my skills,  
    and I can seek help from this diverse and large community anytime I am stuck.
>>>>>>> 72cbf7e0

# Leave a blank line at the end of the file :)
<|MERGE_RESOLUTION|>--- conflicted
+++ resolved
@@ -420,7 +420,6 @@
      are shared while working on the open source projects. Seeing your code
      implemented is always a cherry on top
 
-<<<<<<< HEAD
 - username: lavanderhoney
   question: *Q1
   response: >-
@@ -430,12 +429,11 @@
       skills and learn new language by contributing to projects. Open source contributions 
       will also decorate my CV, and increase my chances of getting a remote job or better off-campus
       placements, and I'm also aiming for next year's GSoc, so this is a great way for me to practice.
-=======
+
 - username: scd-02
   question: *Q7
   response: >-
     The most rewarding thing I have experienced is that open source helps me enhance my skills,  
     and I can seek help from this diverse and large community anytime I am stuck.
->>>>>>> 72cbf7e0
 
 # Leave a blank line at the end of the file :)
