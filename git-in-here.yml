--- conflicted
+++ resolved
@@ -296,13 +296,13 @@
     role or to showcase our work in coming few years and ya I started open source because I want to contribute
     while learning and open source is the perfect way to do this.
 
-<<<<<<< HEAD
 - username : aneeshd27
   question : *Q1
   response : >-
     I was interested to contribute and understand the flow of git due to which contributing to open-source projects
-    was a stepping stone to do the same.Open Source is the future as many companies are shifting to open-source due to which Open Source becomes an important skill in this era.
-=======
+    was a stepping stone to do the same.Open Source is the future as many companies are shifting to open-source
+    due to which Open Source becomes an important skill in this era.
+
 - username : astin-47
   question : *Q1
   response : >-
@@ -386,6 +386,5 @@
      My advice for someone who wants to get into open source is to JUST START. Even if you don't know anything about anything, learning will be 
      so much easier when you are doing hands on work. We often think that acquiring new skills or learning something new is going to take us a lot
      of time, which discourages us, but the thing is that timewill pass anyways. Keep at it and you will achieve something great!
->>>>>>> baff9ca8
 
 # Leave a blank line at the end of the file :)
