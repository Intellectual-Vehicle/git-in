--- conflicted
+++ resolved
@@ -311,7 +311,6 @@
   response: >-
     CSS 2.1 is the second wonder of the world, a more expressive language does not exist 😻
 
-<<<<<<< HEAD
 - username: UKJaagadhep
   question: *Q5
   response: >-
@@ -320,7 +319,6 @@
     learn scikit learn and ntlk libraries but I am greatly fascinated by them. I mostly
     use google colab for executing my python program because I like its interface.
     
-=======
 - username: AaadityaG
   question: *Q3
   response: >-
@@ -359,5 +357,4 @@
      creating a beautiful end product and providing a sense of community and togetherness to programming. 
      I couldn't manage to find time earlier but now that I have some, I'm excited and eager to play my part in providing contributions and sharing my knowledge.
 
->>>>>>> d7ed892a
 # Leave a blank line at the end of the file :)
